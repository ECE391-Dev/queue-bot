--- conflicted
+++ resolved
@@ -57,25 +57,6 @@
         print(f"Exception in get_questions_for_queue: {str(e)}")
         return []
 
-<<<<<<< HEAD
-=======
-async def get_queue_info(base_url, queue_id, token=None):
-    headers = {}
-    if token:
-        headers["Private-Token"] = token
-    
-    url = f"{base_url}{API_PATH}/queues/{queue_id}"
-    try:
-        response = await asyncio.to_thread(requests.get, url, headers=headers)
-        if response.status_code == 200:
-            return response.json()
-        else:
-            print(f"Error fetching queue info for queue {queue_id}: {response.status_code}")
-            return []
-    except Exception as e:
-        print(f"Exception in get_queue_info: {str(e)}")
-        return []
->>>>>>> c3915404
 
 def extract_netid(question):
     """Extract NetID from a question JSON object"""
@@ -274,10 +255,6 @@
     # Update the previous groups in queue for the next check
     previous_groups_in_queue = groups_in_queue
 
-<<<<<<< HEAD
-
-@bot.command(name="checkqueue")
-=======
 def check_message_format(netids, topics):
     regex = "^\[(MP|Conceptual)\] ,Group \d+, Computer \d+ : .+$"
     message = "**QUESTION WITH INCORRECT FORMAT:**\n\n"
@@ -289,7 +266,6 @@
 
 
 @bot.command(name='checkqueue')
->>>>>>> c3915404
 async def check_queue_command(ctx, queue_id=None):
     """
     Command to check for groups in the queue
@@ -302,10 +278,7 @@
                 "No queue ID specified. Please provide a queue ID or set the DEFAULT_QUEUE_ID environment variable."
             )
             return
-<<<<<<< HEAD
-=======
-    
->>>>>>> c3915404
+    
 
     await ctx.send(f"Checking queue {queue_id} for group members...")
 
@@ -319,26 +292,17 @@
             f"No questions found for queue {queue_id} or error fetching questions."
         )
         return
-<<<<<<< HEAD
-
-    # Extract NetIDs from questions
-=======
     
     # Extract NetIDs and text from questions
->>>>>>> c3915404
     netids = []
     topics = []
     for question in questions:
         netid = extract_netid(question)
         if netid:
             netids.append(netid)
-<<<<<<< HEAD
-
-=======
             if question["topic"]: # Put this under here to avoid length mismatch
                 topics.append(question["topic"])
     
->>>>>>> c3915404
     await ctx.send(f"Found {len(netids)} questions with NetIDs in the queue.")
 
     # Check if multiple members of the same group are in the queue
@@ -351,10 +315,6 @@
 
     await ctx.send(message)
 
-<<<<<<< HEAD
-
-@bot.command(name="reloadgroups")
-=======
     # Check for questions with wrong format
 
     await ctx.send("Checking for questions with wrong format...")
@@ -394,7 +354,6 @@
 
 
 @bot.command(name='reloadgroups')
->>>>>>> c3915404
 async def reload_groups_command(ctx, csv_path=None):
     """
     Command to reload the groups CSV file
@@ -429,8 +388,6 @@
     CHECK_INTERVAL = seconds
     await ctx.send(f"Check interval set to {seconds} seconds.")
 
-<<<<<<< HEAD
-=======
 @bot.command(name='levquote')
 async def lev_quote_command(ctx):
     """
@@ -447,7 +404,6 @@
     await ctx.send("Here's a daily inspirational quote from the big lev:")
     await ctx.send(random.choice(quotes))
 
->>>>>>> c3915404
 
 @bot.event
 async def on_command_error(ctx, error):
